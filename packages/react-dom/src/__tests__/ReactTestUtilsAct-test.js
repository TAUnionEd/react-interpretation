/**
 * Copyright (c) Facebook, Inc. and its affiliates.
 *
 * This source code is licensed under the MIT license found in the
 * LICENSE file in the root directory of this source tree.
 *
 * @emails react-core
 */

let React;
let ReactDOM;
let ReactTestUtils;
let SchedulerTracing;
let Scheduler;
let act;
let container;

jest.useRealTimers();

function sleep(period) {
  return new Promise(resolve => {
    setTimeout(() => {
      resolve(true);
    }, period);
  });
}

describe('ReactTestUtils.act()', () => {
  // first we run all the tests with concurrent mode
  let concurrentRoot;
  function renderConcurrent(el, dom) {
    concurrentRoot = ReactDOM.unstable_createRoot(dom);
    concurrentRoot.render(el);
  }
  function unmountConcurrent(_dom) {
    if (concurrentRoot !== null) {
      concurrentRoot.unmount();
      concurrentRoot = null;
    }
  }
  runActTests('concurrent mode', renderConcurrent, unmountConcurrent);

  // and then in sync mode
  function renderSync(el, dom) {
    ReactDOM.render(el, dom);
  }
  function unmountSync(dom) {
    ReactDOM.unmountComponentAtNode(dom);
  }
  runActTests('legacy sync mode', renderSync, unmountSync);
});

function runActTests(label, render, unmount) {
  describe(label, () => {
    beforeEach(() => {
      jest.resetModules();
      React = require('react');
      ReactDOM = require('react-dom');
      ReactTestUtils = require('react-dom/test-utils');
      SchedulerTracing = require('scheduler/tracing');
      Scheduler = require('scheduler');
      act = ReactTestUtils.act;
      container = document.createElement('div');
      document.body.appendChild(container);
    });
    afterEach(() => {
      unmount(container);
      document.body.removeChild(container);
    });
    describe('sync', () => {
      it('can use act to flush effects', () => {
        function App() {
          React.useEffect(() => {
            Scheduler.yieldValue(100);
          });
          return null;
        }

        act(() => {
          render(<App />, container);
        });

        expect(Scheduler).toHaveYielded([100]);
      });

      it('flushes effects on every call', () => {
        function App() {
          let [ctr, setCtr] = React.useState(0);
          React.useEffect(() => {
            Scheduler.yieldValue(ctr);
          });
          return (
            <button id="button" onClick={() => setCtr(x => x + 1)}>
              {ctr}
            </button>
          );
        }

        act(() => {
          render(<App />, container);
        });
        expect(Scheduler).toHaveYielded([0]);
        const button = container.querySelector('#button');
        function click() {
          button.dispatchEvent(new MouseEvent('click', {bubbles: true}));
        }

        act(() => {
          click();
          click();
          click();
        });
        // it consolidates the 3 updates, then fires the effect
        expect(Scheduler).toHaveYielded([3]);
        act(click);
        expect(Scheduler).toHaveYielded([4]);
        act(click);
        expect(Scheduler).toHaveYielded([5]);
        expect(button.innerHTML).toBe('5');
      });

      it("should keep flushing effects until the're done", () => {
        function App() {
          let [ctr, setCtr] = React.useState(0);
          React.useEffect(() => {
            if (ctr < 5) {
              setCtr(x => x + 1);
            }
          });
          return ctr;
        }

        act(() => {
          render(<App />, container);
        });

        expect(container.innerHTML).toBe('5');
      });

      it('warns if a setState is called outside of act(...)', () => {
        let setValue = null;
        function App() {
          let [value, _setValue] = React.useState(0);
          setValue = _setValue;
          return value;
        }

        act(() => {
          render(<App />, container);
        });

        expect(() => setValue(1)).toWarnDev([
          'An update to App inside a test was not wrapped in act(...).',
        ]);
      });
      describe('fake timers', () => {
        beforeEach(() => {
          jest.useFakeTimers();
        });
        afterEach(() => {
          jest.useRealTimers();
        });
        it('lets a ticker update', () => {
          function App() {
            let [toggle, setToggle] = React.useState(0);
            React.useEffect(() => {
              let timeout = setTimeout(() => {
                setToggle(1);
              }, 200);
              return () => clearTimeout(timeout);
            }, []);
            return toggle;
          }

          act(() => {
            render(<App />, container);
          });
          act(() => {
            jest.runAllTimers();
          });

          expect(container.innerHTML).toBe('1');
        });
        it('can use the async version to catch microtasks', async () => {
          function App() {
            let [toggle, setToggle] = React.useState(0);
            React.useEffect(() => {
              // just like the previous test, except we
              // use a promise and schedule the update
              // after it resolves
              sleep(200).then(() => setToggle(1));
            }, []);
            return toggle;
          }

          act(() => {
            render(<App />, container);
          });
          await act(async () => {
            jest.runAllTimers();
          });

          expect(container.innerHTML).toBe('1');
        });
        it('can handle cascading promises with fake timers', async () => {
          // this component triggers an effect, that waits a tick,
          // then sets state. repeats this 5 times.
          function App() {
            let [state, setState] = React.useState(0);
            async function ticker() {
              await null;
              setState(x => x + 1);
            }
            React.useEffect(
              () => {
                ticker();
              },
              [Math.min(state, 4)],
            );
            return state;
          }

          await act(async () => {
            render(<App />, container);
          });

          // all 5 ticks present and accounted for
          expect(container.innerHTML).toBe('5');
        });
        it('flushes immediate re-renders with act', () => {
          function App() {
            let [ctr, setCtr] = React.useState(0);
            React.useEffect(() => {
              if (ctr === 0) {
                setCtr(1);
              }
              const timeout = setTimeout(() => setCtr(2), 1000);
              return () => clearTimeout(timeout);
            });
            return ctr;
          }

          act(() => {
            render(<App />, container);
            // Since effects haven't been flushed yet, this does not advance the timer
            jest.runAllTimers();
          });

          expect(container.innerHTML).toBe('1');

          act(() => {
            jest.runAllTimers();
          });

          expect(container.innerHTML).toBe('2');
        });
      });

      it('warns if you return a value inside act', () => {
        expect(() => act(() => null)).toWarnDev(
          [
            'The callback passed to act(...) function must return undefined, or a Promise.',
          ],
          {withoutStack: true},
        );
        expect(() => act(() => 123)).toWarnDev(
          [
            'The callback passed to act(...) function must return undefined, or a Promise.',
          ],
          {withoutStack: true},
        );
      });

      it('warns if you try to await a sync .act call', () => {
        expect(() => act(() => {}).then(() => {})).toWarnDev(
          [
            'Do not await the result of calling act(...) with sync logic, it is not a Promise.',
          ],
          {withoutStack: true},
        );
      });
    });
    describe('asynchronous tests', () => {
      it('can handle timers', async () => {
        function App() {
          let [ctr, setCtr] = React.useState(0);
          function doSomething() {
            setTimeout(() => {
              setCtr(1);
            }, 50);
          }

          React.useEffect(() => {
            doSomething();
          }, []);
          return ctr;
        }
        act(() => {
          render(<App />, container);
        });
        await act(async () => {
          await sleep(100);
        });
        expect(container.innerHTML).toBe('1');
      });

      it('can handle async/await', async () => {
        function App() {
          let [ctr, setCtr] = React.useState(0);
          async function someAsyncFunction() {
            // queue a bunch of promises to be sure they all flush
            await null;
            await null;
            await null;
            setCtr(1);
          }
          React.useEffect(() => {
            someAsyncFunction();
          }, []);
          return ctr;
        }

        await act(async () => {
          act(() => {
            render(<App />, container);
          });
          // pending promises will close before this ends
        });
        expect(container.innerHTML).toEqual('1');
      });

      it('warns if you do not await an act call', async () => {
        spyOnDevAndProd(console, 'error');
        act(async () => {});
        // it's annoying that we have to wait a tick before this warning comes in
        await sleep(0);
        if (__DEV__) {
          expect(console.error.calls.count()).toEqual(1);
          expect(console.error.calls.argsFor(0)[0]).toMatch(
            'You called act(async () => ...) without await.',
          );
        }
      });

      it('warns if you try to interleave multiple act calls', async () => {
        spyOnDevAndProd(console, 'error');
        // let's try to cheat and spin off a 'thread' with an act call
        (async () => {
          await act(async () => {
            await sleep(50);
          });
        })();

        await act(async () => {
          await sleep(100);
        });

        await sleep(150);
        if (__DEV__) {
          expect(console.error).toHaveBeenCalledTimes(1);
        }
      });

      it('commits and effects are guaranteed to be flushed', async () => {
        function App() {
          let [state, setState] = React.useState(0);
          async function something() {
            await null;
            setState(1);
          }
          React.useEffect(() => {
            something();
          }, []);
          React.useEffect(() => {
            Scheduler.yieldValue(state);
          });
          return state;
        }

        await act(async () => {
          act(() => {
            render(<App />, container);
          });
          expect(container.innerHTML).toBe('0');
          expect(Scheduler).toHaveYielded([0]);
        });
        // this may seem odd, but it matches user behaviour -
        // a flash of "0" followed by "1"

        expect(container.innerHTML).toBe('1');
        expect(Scheduler).toHaveYielded([1]);
      });

      it('propagates errors', async () => {
        let err;
        try {
          await act(async () => {
            await sleep(100);
            throw new Error('some error');
          });
        } catch (_err) {
          err = _err;
        } finally {
          expect(err instanceof Error).toBe(true);
          expect(err.message).toBe('some error');
        }
      });
      it('can handle cascading promises', async () => {
        // this component triggers an effect, that waits a tick,
        // then sets state. repeats this 5 times.
        function App() {
          let [state, setState] = React.useState(0);
          async function ticker() {
            await null;
            setState(x => x + 1);
          }
          React.useEffect(
            () => {
              Scheduler.yieldValue(state);
              ticker();
            },
            [Math.min(state, 4)],
          );
          return state;
        }

        await act(async () => {
          render(<App />, container);
        });
        // all 5 ticks present and accounted for
        expect(Scheduler).toHaveYielded([0, 1, 2, 3, 4]);
        expect(container.innerHTML).toBe('5');
      });
<<<<<<< HEAD
      it('flushes immediate re-renders with act', () => {
        function App() {
          let [ctr, setCtr] = React.useState(0);
          React.useEffect(() => {
            if (ctr === 0) {
              setCtr(1);
            }
            const timeout = setTimeout(() => setCtr(2), 1000);
            return () => clearTimeout(timeout);
          });
          return ctr;
        }

        act(() => {
          ReactDOM.render(<App />, container);
          // Since the effects won't be flushed yet, this does not advance the timer
          jest.runAllTimers();
        });

        expect(container.innerHTML).toBe('1');

        act(() => {
          jest.runAllTimers();
        });

        expect(container.innerHTML).toBe('2');
      });
    });

    it('warns if you return a value inside act', () => {
      expect(() => act(() => null)).toWarnDev(
        [
          'The callback passed to act(...) function must return undefined or a Promise.',
        ],
        {withoutStack: true},
      );
      expect(() => act(() => 123)).toWarnDev(
        [
          'The callback passed to act(...) function must return undefined or a Promise.',
        ],
        {withoutStack: true},
      );
    });

    it('warns if you try to await an .act call', () => {
      expect(() => act(() => {}).then(() => {})).toWarnDev(
        [
          'Do not await the result of calling a synchronous act(...), it is not a Promise.',
        ],
        {withoutStack: true},
      );
    });
  });
  describe('asynchronous tests', () => {
    it('can handle timers', async () => {
      function App() {
        let [ctr, setCtr] = React.useState(0);
        function doSomething() {
          setTimeout(() => {
            setCtr(1);
          }, 50);
        }
=======
    });

    describe('interaction tracing', () => {
      if (__DEV__) {
        it('should correctly trace interactions for sync roots', () => {
          let expectedInteraction;
>>>>>>> 1160b376

          const Component = jest.fn(() => {
            expect(expectedInteraction).toBeDefined();

            const interactions = SchedulerTracing.unstable_getCurrent();
            expect(interactions.size).toBe(1);
            expect(interactions).toContain(expectedInteraction);

            return null;
          });

<<<<<<< HEAD
    it('warns if you do not await an act call', async () => {
      spyOnDevAndProd(console, 'error');
      act(async () => {});
      // it's annoying that we have to wait a tick before this warning comes in
      await sleep(0);
      if (__DEV__) {
        expect(console.error.calls.count()).toEqual(1);
        expect(console.error.calls.argsFor(0)[0]).toMatch(
          'You called act(async () => ...) without awaiting its result.',
        );
      }
    });
=======
          act(() => {
            SchedulerTracing.unstable_trace(
              'mount traced inside act',
              performance.now(),
              () => {
                const interactions = SchedulerTracing.unstable_getCurrent();
                expect(interactions.size).toBe(1);
                expectedInteraction = Array.from(interactions)[0];

                render(<Component />, container);
              },
            );
          });
>>>>>>> 1160b376

          act(() => {
            SchedulerTracing.unstable_trace(
              'update traced inside act',
              performance.now(),
              () => {
                const interactions = SchedulerTracing.unstable_getCurrent();
                expect(interactions.size).toBe(1);
                expectedInteraction = Array.from(interactions)[0];

                render(<Component />, container);
              },
            );
          });

          const secondContainer = document.createElement('div');

          SchedulerTracing.unstable_trace(
            'mount traced outside act',
            performance.now(),
            () => {
              act(() => {
                const interactions = SchedulerTracing.unstable_getCurrent();
                expect(interactions.size).toBe(1);
                expectedInteraction = Array.from(interactions)[0];

                render(<Component />, secondContainer);
              });
            },
          );

          SchedulerTracing.unstable_trace(
            'update traced outside act',
            performance.now(),
            () => {
              act(() => {
                const interactions = SchedulerTracing.unstable_getCurrent();
                expect(interactions.size).toBe(1);
                expectedInteraction = Array.from(interactions)[0];

                render(<Component />, secondContainer);
              });
            },
          );

          expect(Component).toHaveBeenCalledTimes(4);
          unmount(secondContainer);
        });
      }
    });
  });
}<|MERGE_RESOLUTION|>--- conflicted
+++ resolved
@@ -259,13 +259,13 @@
       it('warns if you return a value inside act', () => {
         expect(() => act(() => null)).toWarnDev(
           [
-            'The callback passed to act(...) function must return undefined, or a Promise.',
+            'The callback passed to act(...) function must return undefined or a Promise.',
           ],
           {withoutStack: true},
         );
         expect(() => act(() => 123)).toWarnDev(
           [
-            'The callback passed to act(...) function must return undefined, or a Promise.',
+            'The callback passed to act(...) function must return undefined or a Promise.',
           ],
           {withoutStack: true},
         );
@@ -274,7 +274,7 @@
       it('warns if you try to await a sync .act call', () => {
         expect(() => act(() => {}).then(() => {})).toWarnDev(
           [
-            'Do not await the result of calling act(...) with sync logic, it is not a Promise.',
+            'Do not await the result of calling a synchronous act(...), it is not a Promise.',
           ],
           {withoutStack: true},
         );
@@ -337,7 +337,7 @@
         if (__DEV__) {
           expect(console.error.calls.count()).toEqual(1);
           expect(console.error.calls.argsFor(0)[0]).toMatch(
-            'You called act(async () => ...) without await.',
+            'You called act(async () => ...) without awaiting its result.',
           );
         }
       });
@@ -431,77 +431,12 @@
         expect(Scheduler).toHaveYielded([0, 1, 2, 3, 4]);
         expect(container.innerHTML).toBe('5');
       });
-<<<<<<< HEAD
-      it('flushes immediate re-renders with act', () => {
-        function App() {
-          let [ctr, setCtr] = React.useState(0);
-          React.useEffect(() => {
-            if (ctr === 0) {
-              setCtr(1);
-            }
-            const timeout = setTimeout(() => setCtr(2), 1000);
-            return () => clearTimeout(timeout);
-          });
-          return ctr;
-        }
-
-        act(() => {
-          ReactDOM.render(<App />, container);
-          // Since the effects won't be flushed yet, this does not advance the timer
-          jest.runAllTimers();
-        });
-
-        expect(container.innerHTML).toBe('1');
-
-        act(() => {
-          jest.runAllTimers();
-        });
-
-        expect(container.innerHTML).toBe('2');
-      });
-    });
-
-    it('warns if you return a value inside act', () => {
-      expect(() => act(() => null)).toWarnDev(
-        [
-          'The callback passed to act(...) function must return undefined or a Promise.',
-        ],
-        {withoutStack: true},
-      );
-      expect(() => act(() => 123)).toWarnDev(
-        [
-          'The callback passed to act(...) function must return undefined or a Promise.',
-        ],
-        {withoutStack: true},
-      );
-    });
-
-    it('warns if you try to await an .act call', () => {
-      expect(() => act(() => {}).then(() => {})).toWarnDev(
-        [
-          'Do not await the result of calling a synchronous act(...), it is not a Promise.',
-        ],
-        {withoutStack: true},
-      );
-    });
-  });
-  describe('asynchronous tests', () => {
-    it('can handle timers', async () => {
-      function App() {
-        let [ctr, setCtr] = React.useState(0);
-        function doSomething() {
-          setTimeout(() => {
-            setCtr(1);
-          }, 50);
-        }
-=======
     });
 
     describe('interaction tracing', () => {
       if (__DEV__) {
         it('should correctly trace interactions for sync roots', () => {
           let expectedInteraction;
->>>>>>> 1160b376
 
           const Component = jest.fn(() => {
             expect(expectedInteraction).toBeDefined();
@@ -513,20 +448,6 @@
             return null;
           });
 
-<<<<<<< HEAD
-    it('warns if you do not await an act call', async () => {
-      spyOnDevAndProd(console, 'error');
-      act(async () => {});
-      // it's annoying that we have to wait a tick before this warning comes in
-      await sleep(0);
-      if (__DEV__) {
-        expect(console.error.calls.count()).toEqual(1);
-        expect(console.error.calls.argsFor(0)[0]).toMatch(
-          'You called act(async () => ...) without awaiting its result.',
-        );
-      }
-    });
-=======
           act(() => {
             SchedulerTracing.unstable_trace(
               'mount traced inside act',
@@ -540,7 +461,6 @@
               },
             );
           });
->>>>>>> 1160b376
 
           act(() => {
             SchedulerTracing.unstable_trace(
